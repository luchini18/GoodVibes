from setuptools import setup
import io

# read the contents of your README file
from os import path
this_directory = path.abspath(path.dirname(__file__))
with io.open(path.join(this_directory, 'README.md'), encoding='utf-8') as f:
    long_description = f.read()

setup(
<<<<<<< HEAD
  name = 'goodvibes',
  packages = ['goodvibes'],
  version = '3.0.0',
  description = 'A python program to compute corrections to thermochemical data from frequency calculations',
  long_description=long_description,
  long_description_content_type='text/markdown',
  author = 'Paton Research Group',
  author_email = 'robert.paton@colostate.edu',
  url = 'https://github.com/bobbypaton/goodvibes',
  download_url = 'https://github.com/bobbypaton/GoodVibes/archive/v3.0.0.zip',
  keywords = ['compchem', 'thermochemistry', 'gaussian', 'vibrational-entropies', 'temperature'],
  classifiers = [
    'Intended Audience :: Chemists',
    'Programming Language :: Python :: 2.6',
    'Programming Language :: Python :: 2.7',
    'Programming Language :: Python :: 3.5',
    'Programming Language :: Python :: 3.6',
    'Programming Language :: Python :: 3.7',],
  install_requires=["numpy", ],
=======
  name='goodvibes',
  packages=['goodvibes'],
  version='3.1.0',
  description='A python program to compute corrections to thermochemical data from frequency calculations',
  long_description=long_description,
  long_description_content_type='text/markdown',
  author='Paton Research Group',
  author_email='robert.paton@colostate.edu',
  url='https://github.com/bobbypaton/goodvibes',
  download_url='https://github.com/bobbypaton/GoodVibes/archive/v3.0.1.zip',
  keywords=['compchem', 'thermochemistry', 'gaussian', 'vibrational-entropies', 'temperature'],
  classifiers=[],
  install_requires=["numpy>=1.14.2", ],
>>>>>>> 4a719dd5
  python_requires='>=2.6',
  include_package_data=True,
)<|MERGE_RESOLUTION|>--- conflicted
+++ resolved
@@ -8,27 +8,6 @@
     long_description = f.read()
 
 setup(
-<<<<<<< HEAD
-  name = 'goodvibes',
-  packages = ['goodvibes'],
-  version = '3.0.0',
-  description = 'A python program to compute corrections to thermochemical data from frequency calculations',
-  long_description=long_description,
-  long_description_content_type='text/markdown',
-  author = 'Paton Research Group',
-  author_email = 'robert.paton@colostate.edu',
-  url = 'https://github.com/bobbypaton/goodvibes',
-  download_url = 'https://github.com/bobbypaton/GoodVibes/archive/v3.0.0.zip',
-  keywords = ['compchem', 'thermochemistry', 'gaussian', 'vibrational-entropies', 'temperature'],
-  classifiers = [
-    'Intended Audience :: Chemists',
-    'Programming Language :: Python :: 2.6',
-    'Programming Language :: Python :: 2.7',
-    'Programming Language :: Python :: 3.5',
-    'Programming Language :: Python :: 3.6',
-    'Programming Language :: Python :: 3.7',],
-  install_requires=["numpy", ],
-=======
   name='goodvibes',
   packages=['goodvibes'],
   version='3.1.0',
@@ -41,8 +20,7 @@
   download_url='https://github.com/bobbypaton/GoodVibes/archive/v3.0.1.zip',
   keywords=['compchem', 'thermochemistry', 'gaussian', 'vibrational-entropies', 'temperature'],
   classifiers=[],
-  install_requires=["numpy>=1.14.2", ],
->>>>>>> 4a719dd5
+  install_requires=["numpy", ],
   python_requires='>=2.6',
   include_package_data=True,
 )